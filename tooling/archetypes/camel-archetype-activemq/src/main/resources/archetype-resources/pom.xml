--- conflicted
+++ resolved
@@ -26,19 +26,11 @@
   <packaging>jar</packaging>
   <version>${version}</version>
 
-  <name>ActiveMQ embedded with Camel</name>
+  <name>A Camel Route</name>
   <url>http://www.myorganization.org</url>
 
-  <properties>
-    <project.build.sourceEncoding>UTF-8</project.build.sourceEncoding>
-    <project.reporting.outputEncoding>UTF-8</project.reporting.outputEncoding>
-  </properties>
+  <dependencies>
 
-  <dependencies>
-<<<<<<< HEAD
-=======
-
->>>>>>> d8afb789
     <dependency>
       <groupId>org.apache.camel</groupId>
       <artifactId>camel-core</artifactId>
@@ -66,16 +58,6 @@
       <version>${activemq-version}</version>
     </dependency>
     <dependency>
-      <groupId>org.apache.activemq</groupId>
-      <artifactId>activemq-core</artifactId>
-      <version>${activemq-version}</version>
-    </dependency>
-    <dependency>
-      <groupId>org.apache.activemq</groupId>
-      <artifactId>activemq-camel</artifactId>
-      <version>${activemq-version}</version>
-    </dependency>
-    <dependency>
       <groupId>org.apache.xbean</groupId>
       <artifactId>xbean-spring</artifactId>
       <version>${xbean-spring-version}</version>
@@ -90,25 +72,17 @@
     <dependency>
       <groupId>org.slf4j</groupId>
       <artifactId>slf4j-api</artifactId>
-      <version>${slf4j-version}</version>
-    </dependency>
+      <version>${slf4j-version}</version> 
+    </dependency>   
     <dependency>
       <groupId>org.slf4j</groupId>
       <artifactId>slf4j-log4j12</artifactId>
-      <version>${slf4j-version}</version>
+      <version>${slf4j-version}</version> 
     </dependency>
     <dependency>
-      <groupId>log4j</groupId>
-      <artifactId>log4j</artifactId>
-      <version>${log4j-version}</version>
-    </dependency>
-
-    <!-- testing -->
-    <dependency>
-      <groupId>org.apache.camel</groupId>
-      <artifactId>camel-test-spring</artifactId>
-      <version>${camel-version}</version>
-      <scope>test</scope>
+      <groupId>log4j</groupId> 
+      <artifactId>log4j</artifactId> 
+      <version>${log4j-version}</version> 
     </dependency>
     <!-- for testing -->
     <dependency>
@@ -140,7 +114,8 @@
         <artifactId>camel-maven-plugin</artifactId>
         <version>${camel-version}</version>
       </plugin>
+
     </plugins>
   </build>
-
+  
 </project>